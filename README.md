--- conflicted
+++ resolved
@@ -126,12 +126,8 @@
 ##### POSIX
 
  * cmake >= 2.8.5
-<<<<<<< HEAD
+ * gcc >= 5.0.0 or clang >= 3.6.0
  * LLVM, Clang, LLD libraries == 6.x, compiled with the same gcc or clang version above
-=======
- * gcc >= 5.0.0 or clang >= 3.6.0
- * LLVM, Clang, LLD libraries == 5.x, compiled with the same gcc or clang version above
->>>>>>> ee9ab156
 
 ##### Windows
 
