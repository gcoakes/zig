// SPDX-License-Identifier: MIT
// Copyright (c) 2015-2021 Zig Contributors
// This file is part of [zig](https://ziglang.org/), which is MIT licensed.
// The MIT license requires this copyright notice to be included in all copies
// and substantial portions of the software.
const std = @import("std");
const os = std.os;
const mem = std.mem;
const elf = std.elf;
const math = std.math;
const assert = std.debug.assert;
const native_arch = std.Target.current.cpu.arch;

// This file implements the two TLS variants [1] used by ELF-based systems.
//
// The variant I has the following layout in memory:
// -------------------------------------------------------
// |   DTV   |     Zig     |   DTV   | Alignment |  TLS  |
// | storage | thread data | pointer |           | block |
// ------------------------^------------------------------
//                         `-- The thread pointer register points here
//
// In this case we allocate additional space for our control structure that's
// placed _before_ the DTV pointer together with the DTV.
//
// NOTE: Some systems such as power64 or mips use this variant with a twist: the
// alignment is not present and the tp and DTV addresses are offset by a
// constant.
//
// On the other hand the variant II has the following layout in memory:
// ---------------------------------------
// |  TLS  | TCB |     Zig     |   DTV   |
// | block |     | thread data | storage |
// --------^------------------------------
//         `-- The thread pointer register points here
//
// The structure of the TCB is not defined by the ABI so we reserve enough space
// for a single pointer as some architectures such as i386 and x86_64 need a
// pointer to the TCB block itself at the address pointed by the tp.
//
// In this case the control structure and DTV are placed one after another right
// after the TLS block data.
//
// At the moment the DTV is very simple since we only support static TLS, all we
// need is a two word vector to hold the number of entries (1) and the address
// of the first TLS block.
//
// [1] https://www.akkadia.org/drepper/tls.pdf

const TLSVariant = enum {
    VariantI,
    VariantII,
};

<<<<<<< HEAD
const tls_variant = switch (native_arch) {
    .arm, .armeb, .aarch64, .aarch64_be, .riscv32, .riscv64, .mips, .mipsel, .powerpc, .powerpc64, .powerpc64le => TLSVariant.VariantI,
=======
const tls_variant = switch (builtin.arch) {
    .arm, .armeb, .thumb, .aarch64, .aarch64_be, .riscv32, .riscv64, .mips, .mipsel, .powerpc, .powerpc64, .powerpc64le => TLSVariant.VariantI,
>>>>>>> 84d5cc31
    .x86_64, .i386, .sparcv9 => TLSVariant.VariantII,
    else => @compileError("undefined tls_variant for this architecture"),
};

// Controls how many bytes are reserved for the Thread Control Block
const tls_tcb_size = switch (native_arch) {
    // ARM EABI mandates enough space for two pointers: the first one points to
    // the DTV while the second one is unspecified but reserved
    .arm, .armeb, .thumb, .aarch64, .aarch64_be => 2 * @sizeOf(usize),
    // One pointer-sized word that points either to the DTV or the TCB itself
    else => @sizeOf(usize),
};

// Controls if the TP points to the end of the TCB instead of its beginning
const tls_tp_points_past_tcb = switch (native_arch) {
    .riscv32, .riscv64, .mips, .mipsel, .powerpc, .powerpc64, .powerpc64le => true,
    else => false,
};

// Some architectures add some offset to the tp and dtv addresses in order to
// make the generated code more efficient

const tls_tp_offset = switch (native_arch) {
    .mips, .mipsel, .powerpc, .powerpc64, .powerpc64le => 0x7000,
    else => 0,
};

const tls_dtv_offset = switch (native_arch) {
    .mips, .mipsel, .powerpc, .powerpc64, .powerpc64le => 0x8000,
    .riscv32, .riscv64 => 0x800,
    else => 0,
};

// Per-thread storage for Zig's use
const CustomData = struct {
    dummy: usize,
};

// Dynamic Thread Vector
const DTV = extern struct {
    entries: usize,
    tls_block: [1][*]u8,
};

// Holds all the information about the process TLS image
const TLSImage = struct {
    init_data: []const u8,
    alloc_size: usize,
    alloc_align: usize,
    tcb_offset: usize,
    dtv_offset: usize,
    data_offset: usize,
    data_size: usize,
    // Only used on the i386 architecture
    gdt_entry_number: usize,
};

pub var tls_image: TLSImage = undefined;

pub fn setThreadPointer(addr: usize) void {
    switch (native_arch) {
        .i386 => {
            var user_desc = std.os.linux.user_desc{
                .entry_number = tls_image.gdt_entry_number,
                .base_addr = addr,
                .limit = 0xfffff,
                .seg_32bit = 1,
                .contents = 0, // Data
                .read_exec_only = 0,
                .limit_in_pages = 1,
                .seg_not_present = 0,
                .useable = 1,
            };
            const rc = std.os.linux.syscall1(.set_thread_area, @ptrToInt(&user_desc));
            assert(rc == 0);

            const gdt_entry_number = user_desc.entry_number;
            // We have to keep track of our slot as it's also needed for clone()
            tls_image.gdt_entry_number = gdt_entry_number;
            // Update the %gs selector
            asm volatile ("movl %[gs_val], %%gs"
                :
                : [gs_val] "r" (gdt_entry_number << 3 | 3)
            );
        },
        .x86_64 => {
            const rc = std.os.linux.syscall2(.arch_prctl, std.os.linux.ARCH_SET_FS, addr);
            assert(rc == 0);
        },
        .aarch64 => {
            asm volatile (
                \\ msr tpidr_el0, %[addr]
                :
                : [addr] "r" (addr)
            );
        },
        .arm, .thumb => {
            const rc = std.os.linux.syscall1(.set_tls, addr);
            assert(rc == 0);
        },
        .riscv64 => {
            asm volatile (
                \\ mv tp, %[addr]
                :
                : [addr] "r" (addr)
            );
        },
        .mips, .mipsel => {
            const rc = std.os.linux.syscall1(.set_thread_area, addr);
            assert(rc == 0);
        },
        .powerpc => {
            asm volatile (
                \\ mr 2, %[addr]
                :
                : [addr] "r" (addr)
            );
        },
        .powerpc64, .powerpc64le => {
            asm volatile (
                \\ mr 13, %[addr]
                :
                : [addr] "r" (addr)
            );
        },
        .sparcv9 => {
            asm volatile (
                \\ mov %[addr], %%g7
                :
                : [addr] "r" (addr)
            );
        },
        else => @compileError("Unsupported architecture"),
    }
}

fn initTLS() void {
    var tls_phdr: ?*elf.Phdr = null;
    var img_base: usize = 0;

    const auxv = std.os.linux.elf_aux_maybe.?;
    var at_phent: usize = undefined;
    var at_phnum: usize = undefined;
    var at_phdr: usize = undefined;
    var at_hwcap: usize = undefined;

    var i: usize = 0;
    while (auxv[i].a_type != std.elf.AT_NULL) : (i += 1) {
        switch (auxv[i].a_type) {
            elf.AT_PHENT => at_phent = auxv[i].a_un.a_val,
            elf.AT_PHNUM => at_phnum = auxv[i].a_un.a_val,
            elf.AT_PHDR => at_phdr = auxv[i].a_un.a_val,
            elf.AT_HWCAP => at_hwcap = auxv[i].a_un.a_val,
            else => continue,
        }
    }

    // Sanity check
    assert(at_phent == @sizeOf(elf.Phdr));

    // Find the TLS section
    const phdrs = (@intToPtr([*]elf.Phdr, at_phdr))[0..at_phnum];

    for (phdrs) |*phdr| {
        switch (phdr.p_type) {
            elf.PT_PHDR => img_base = at_phdr - phdr.p_vaddr,
            elf.PT_TLS => tls_phdr = phdr,
            else => {},
        }
    }

    // ARMv6 targets (and earlier) have no support for TLS in hardware
    // FIXME: Elide the check for targets >= ARMv7 when the target feature API
    // becomes less verbose (and more usable).
    if (comptime native_arch.isARM()) {
        if (at_hwcap & std.os.linux.HWCAP_TLS == 0) {
            // FIXME: Make __aeabi_read_tp call the kernel helper kuser_get_tls
            // For the time being use a simple abort instead of a @panic call to
            // keep the binary bloat under control.
            std.os.abort();
        }
    }

    var tls_align_factor: usize = undefined;
    var tls_data: []const u8 = undefined;
    var tls_data_alloc_size: usize = undefined;
    if (tls_phdr) |phdr| {
        // The effective size in memory is represented by p_memsz, the length of
        // the data stored in the PT_TLS segment is p_filesz and may be less
        // than the former
        tls_align_factor = phdr.p_align;
        tls_data = @intToPtr([*]u8, img_base + phdr.p_vaddr)[0..phdr.p_filesz];
        tls_data_alloc_size = phdr.p_memsz;
    } else {
        tls_align_factor = @alignOf(usize);
        tls_data = &[_]u8{};
        tls_data_alloc_size = 0;
    }

    // Offsets into the allocated TLS area
    var tcb_offset: usize = undefined;
    var dtv_offset: usize = undefined;
    var data_offset: usize = undefined;
    // Compute the total size of the ABI-specific data plus our own control
    // structures. All the offset calculated here assume a well-aligned base
    // address.
    const alloc_size = switch (tls_variant) {
        .VariantI => blk: {
            var l: usize = 0;
            dtv_offset = l;
            l += @sizeOf(DTV);
            // Add some padding here so that the thread pointer (tcb_offset) is
            // aligned to p_align and the CustomData structure can be found by
            // simply subtracting its @sizeOf from the tp value
            const delta = (l + @sizeOf(CustomData)) & (tls_align_factor - 1);
            if (delta > 0)
                l += tls_align_factor - delta;
            l += @sizeOf(CustomData);
            tcb_offset = l;
            l += mem.alignForward(tls_tcb_size, tls_align_factor);
            data_offset = l;
            l += tls_data_alloc_size;
            break :blk l;
        },
        .VariantII => blk: {
            var l: usize = 0;
            data_offset = l;
            l += mem.alignForward(tls_data_alloc_size, tls_align_factor);
            // The thread pointer is aligned to p_align
            tcb_offset = l;
            l += tls_tcb_size;
            // The CustomData structure is right after the TCB with no padding
            // in between so it can be easily found
            l += @sizeOf(CustomData);
            l = mem.alignForward(l, @alignOf(DTV));
            dtv_offset = l;
            l += @sizeOf(DTV);
            break :blk l;
        },
    };

    tls_image = TLSImage{
        .init_data = tls_data,
        .alloc_size = alloc_size,
        .alloc_align = tls_align_factor,
        .tcb_offset = tcb_offset,
        .dtv_offset = dtv_offset,
        .data_offset = data_offset,
        .data_size = tls_data_alloc_size,
        .gdt_entry_number = @bitCast(usize, @as(isize, -1)),
    };
}

fn alignPtrCast(comptime T: type, ptr: [*]u8) callconv(.Inline) *T {
    return @ptrCast(*T, @alignCast(@alignOf(T), ptr));
}

/// Initializes all the fields of the static TLS area and returns the computed
/// architecture-specific value of the thread-pointer register
pub fn prepareTLS(area: []u8) usize {
    // Clear the area we're going to use, just to be safe
    mem.set(u8, area, 0);
    // Prepare the DTV
    const dtv = alignPtrCast(DTV, area.ptr + tls_image.dtv_offset);
    dtv.entries = 1;
    dtv.tls_block[0] = area.ptr + tls_dtv_offset + tls_image.data_offset;
    // Prepare the TCB
    const tcb_ptr = alignPtrCast([*]u8, area.ptr + tls_image.tcb_offset);
    tcb_ptr.* = switch (tls_variant) {
        .VariantI => area.ptr + tls_image.dtv_offset,
        .VariantII => area.ptr + tls_image.tcb_offset,
    };
    // Copy the data
    mem.copy(u8, area[tls_image.data_offset..], tls_image.init_data);

    // Return the corrected (if needed) value for the tp register
    return @ptrToInt(area.ptr) + tls_tp_offset +
        if (tls_tp_points_past_tcb) tls_image.data_offset else tls_image.tcb_offset;
}

// The main motivation for the size chosen here is this is how much ends up being
// requested for the thread local variables of the std.crypto.random implementation.
// I'm not sure why it ends up being so much; the struct itself is only 64 bytes.
// I think it has to do with being page aligned and LLVM or LLD is not smart enough
// to lay out the TLS data in a space conserving way. Anyway I think it's fine
// because it's less than 3 pages of memory, and putting it in the ELF like this
// is equivalent to moving the mmap call below into the kernel, avoiding syscall
// overhead.
var main_thread_tls_buffer: [0x2100]u8 align(mem.page_size) = undefined;

pub fn initStaticTLS() void {
    initTLS();

    const tls_area = blk: {
        // Fast path for the common case where the TLS data is really small,
        // avoid an allocation and use our local buffer.
        if (tls_image.alloc_align <= mem.page_size and
            tls_image.alloc_size <= main_thread_tls_buffer.len)
        {
            break :blk main_thread_tls_buffer[0..tls_image.alloc_size];
        }

        const alloc_tls_area = os.mmap(
            null,
            tls_image.alloc_size + tls_image.alloc_align - 1,
            os.PROT_READ | os.PROT_WRITE,
            os.MAP_PRIVATE | os.MAP_ANONYMOUS,
            -1,
            0,
        ) catch os.abort();

        // Make sure the slice is correctly aligned.
        const begin_addr = @ptrToInt(alloc_tls_area.ptr);
        const begin_aligned_addr = mem.alignForward(begin_addr, tls_image.alloc_align);
        const start = begin_aligned_addr - begin_addr;
        break :blk alloc_tls_area[start .. start + tls_image.alloc_size];
    };

    const tp_value = prepareTLS(tls_area);
    setThreadPointer(tp_value);
}<|MERGE_RESOLUTION|>--- conflicted
+++ resolved
@@ -52,13 +52,8 @@
     VariantII,
 };
 
-<<<<<<< HEAD
 const tls_variant = switch (native_arch) {
-    .arm, .armeb, .aarch64, .aarch64_be, .riscv32, .riscv64, .mips, .mipsel, .powerpc, .powerpc64, .powerpc64le => TLSVariant.VariantI,
-=======
-const tls_variant = switch (builtin.arch) {
     .arm, .armeb, .thumb, .aarch64, .aarch64_be, .riscv32, .riscv64, .mips, .mipsel, .powerpc, .powerpc64, .powerpc64le => TLSVariant.VariantI,
->>>>>>> 84d5cc31
     .x86_64, .i386, .sparcv9 => TLSVariant.VariantII,
     else => @compileError("undefined tls_variant for this architecture"),
 };
